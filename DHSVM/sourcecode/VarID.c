--- conflicted
+++ resolved
@@ -74,17 +74,10 @@
        "Overstory Leaf Area Index", "%.2f", 
        "", "Overstory Leaf Area Index", NC_FLOAT, FALSE, FALSE, FALSE, 0 },{
   012, "Soil.KsLat",
-<<<<<<< HEAD
        "Soil Lateral Conductivity", "%.6f", 
-       "", "Soil Lateral Conductivity", NC_FLOAT, TRUE, FALSE, FALSE, 0 },{
+       "", "Soil Lateral Conductivity", NC_FLOAT, FALSE, FALSE, FALSE, 0 },{
   013, "Soil.Porostity",
        "Soil Porosity", "%.3f", 
-=======
-       "Soil Lateral Conductivity", "%.2f", 
-       "", "Soil Lateral Conductivity", NC_FLOAT, FALSE, FALSE, FALSE, 0 },{
-  013, "Soil.Porosity",
-       "Soil Porosity", "%.2f", 
->>>>>>> 9404b7d3
        "", "Soil Porosity", NC_FLOAT, TRUE, FALSE, FALSE, 0 },{  
   100, "Met.PrecipMultiplier",
 	   "PptMultiplier", "%.8f",
