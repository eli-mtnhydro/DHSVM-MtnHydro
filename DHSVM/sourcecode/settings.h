/*
 * SUMMARY:      settings.h - Definition of string, array sizes, etc.
 * USAGE:        Part of DHSVM
 *
 * AUTHOR:       Bart Nijssen
 * ORG:          University of Washington, Department of Civil Engineering
 * E-MAIL:       nijssen@u.washington.edu
 * ORIG-DATE:    Apr-1996
 * DESCRIPTION:  Definition of string, array sizes, etc.
 * DESCRIP-END.
 * FUNCTIONS:    
 * COMMENTS:
 * $Id: settings.h,v 3.1.2 2013/10/18 ning Exp $     
 */

#ifndef SETTINGS_H
#define SETTINGS_H

#ifndef _AIX			/* AIX 3.2.5 already defines this */
typedef unsigned char uchar;
#endif
typedef unsigned short unshort;
typedef unsigned int unint;

#define MAX(x,y) ((x) > (y) ? (x) : (y))
#define MIN(x,y) ((x) < (y) ? (x) : (y))
#define INBASIN(x) ((x) != OUTSIDEBASIN)
#ifndef ABSVAL
#define ABSVAL(x)  ( (x) < 0 ? -(x) : (x) )
#endif

#ifndef TRUE
#define TRUE           1
#endif
#ifndef FALSE
#define FALSE          0
#endif

#define DHSVM_HUGE     (1e20)

/* When compiling DHSVM using Microsoft C++ define MSC++ at compile time.
   Microsoft C++ treats all numeric constants as doubles, and issues a
   warning if this constant is assigned to a float without an explicit type
   cast.   This warning can becme somewhat annoying, and the following pragma
   directive disables the warning */
#ifdef MS_C_PLUSPLUS
#pragma warning(disable : 4244)
#endif

/* Default value for not applicable */
#define NOT_APPLICABLE -9999

/* Options for precipitation and wind source */
#define RADAR          1
#define STATION        2
#define MODEL          3

/* Options for flow gradient calculation */
#define TOPOGRAPHY     1
#define WATERTABLE     2

/* Options for meterological interpolation */
#define INVDIST        1
#define NEAREST        2
#define VARCRESS       3

/* Options for model extent */
#define POINT 1
#define BASIN 2

/* Options for temperature and precipitation lapse rates */
#define CONSTANT 1
#define VARIABLE 2
#define MAP 3

/* Options for infiltration */
#define STATIC 1
#define DYNAMIC 2

/* Options for canopy radiation attenuation */
#define FIXED    1
#define VARIABLE 2

/* indicate ICE or GLACIER class */
#define GLACIER -1234

#define TINY       1e-20
#define DEBUG      FALSE

#define HEADERLINES    5
#define BUFSIZE      255
#define MAXUCHAR     255	/* Maximum value of a 1-byte uchar */
#define MAXSTRING    255
#define NAMESIZE     127

#define MAXDIRS        8
#define NNEIGHBORS     8    /* Number of directions in which water can flow based on fine grid, must equal 8 */


#define NA          -9999	/* Not applicable */

#define N_MM5_MAPS 8

#define MAP_OUTPUT 1
#define IMAGE_OUTPUT 2

#define MIN_SWE 0.005 

// Canopy type used in canopy gapping option
enum CanopyType {
  Opening,
  Forest
};

enum KEYS {
/* Options *//* list order must match order in InitConstants.c */
  format = 0, extent, gradient, flow_routing, sensible_heat_flux,
  infiltration, interpolation, mm5, qpf, prism, grid, canopy_radatt, 
  shading, snotel, outside, rhoverride, precipitation_source, wind_source, 
  temp_lapse, precip_lapse, cressman_radius, cressman_stations, prism_data_path, 
  prism_data_ext, shading_data_path, shading_data_ext, skyview_data_path, 
  stream_temp, canopy_shading, improv_radiation, gapping, snowslide, sepr, 
<<<<<<< HEAD
  snowstats, routing_neighbors, 
=======
  snowstats, dynaveg,
>>>>>>> 4d820865
  /* Area */
  coordinate_system, extreme_north, extreme_west, center_latitude,
  center_longitude, time_zone_meridian, number_of_rows,
  number_of_columns, grid_spacing, point_north, point_east,
  /* Time */
  time_step, model_start, model_end, 
  /* Constants */
  ground_roughness, snow_roughness, 
  snow_water_capacity, reference_height, rain_lai_multiplier,
  snow_lai_multiplier, min_intercepted_snow, outside_basin,
  temp_lapse_rate, precip_lapse_rate, 
  max_swe, snowslide_parameter1,
  snowslide_parameter2, gapwind_adj,
  /* Constants that can vary spatially */
  rain_threshold = 0,
  snow_threshold,
  fresh_alb,
  alb_acc_lambda,
  alb_melt_lambda,
  alb_acc_min,
  alb_melt_min,
  multiplier,
  /* Station information */
  station_name = 0, station_north, station_east, station_elev, station_file,
  /* RADAR information */
  radar_start = 0, radar_file, radar_north, radar_west, radar_rows, radar_cols,
  radar_grid,
  /* Wind model information */
  number_of_maps = 0, wind_map_path, wind_station,
  /* precipitation lapse rate information */
  precip_lapse_rate_file = 0,
  /* MM5 information */
  MM5_start = 0, MM5_temperature, MM5_humidity, MM5_wind, MM5_shortwave,
  MM5_longwave, MM5_precip, MM5_terrain, MM5_lapse, MM5_lapse_freq,
  MM5_rows, MM5_cols, MM5_ext_north, MM5_ext_west, MM5_dy, MM5_precip_dist, MM5_precip_freq,
  /* grid information */
  grid_ext_north=0, grid_ext_south, grid_ext_east, grid_ext_west, tot_grid, decim,
  grid_met_file, file_prefix, utm_zone,
  /* Soil information */
  soil_description = 0, lateral_ks, exponent, depth_thresh, max_infiltration, capillary_drive,
  soil_albedo, number_of_layers, porosity, pore_size, bubbling_pressure, field_capacity,
  wilting_point, bulk_density, vertical_ks, solids_thermal, thermal_capacity,
  /* Vegetation information */
  veg_description = 0, overstory, understory, fraction, hemifraction, trunk_space,
  aerodynamic_att, beam_attn, diff_attn, clumping_factor, leaf_angle_a, leaf_angle_b,
  scat, snow_int_cap, mass_drip_ratio, snow_int_eff, imperv_frac, detention_frac, 
  detention_decay, height, max_resistance, min_resistance, moisture_threshold, vpd, rpc,
  number_of_root_zones, root_zone_depth, overstory_fraction, understory_fraction, 
  monextn, vf_adj, overstory_monlai, understory_monlai, overstory_monalb, understory_monalb, 
  /* terrain information */
  demfile = 0, maskfile,
<<<<<<< HEAD
  soiltype_file = 0, soildepth_file, kslat_file, porosity_file,fc_file,
  vegtype_file = 0, vegfc_file, veglai_file,
=======
  soiltype_file = 0, soildepth_file, kslat_file, porosity_file,
  vegtype_file = 0, vegfc_file, veglai_file, vegheight_file, 
  dynaveg_path, dynaveg_num, 
>>>>>>> 4d820865
  /* DHSVM channel keys */
  stream_network = 0, stream_map, stream_class, riparian_veg,
  road_network, road_map, road_class,
  /* number of each type of output */
  output_path =
    0, initial_state_path, npixels, nstates, nmapvars, nimagevars, ngraphics,
  /* pixel information */
  north = 0, east, name,
  /* state information */
  state_date = 0,
  /* map information */
  map_variable = 0, map_layer, nmaps, map_date,
  /* image information */
  image_variable = 0, image_layer, image_start, image_end, image_interval,
  image_upper, image_lower,
  /* graphics information */
  graphics_variable = 0
};

#endif<|MERGE_RESOLUTION|>--- conflicted
+++ resolved
@@ -120,11 +120,7 @@
   temp_lapse, precip_lapse, cressman_radius, cressman_stations, prism_data_path, 
   prism_data_ext, shading_data_path, shading_data_ext, skyview_data_path, 
   stream_temp, canopy_shading, improv_radiation, gapping, snowslide, sepr, 
-<<<<<<< HEAD
-  snowstats, routing_neighbors, 
-=======
-  snowstats, dynaveg,
->>>>>>> 4d820865
+  snowstats, routing_neighbors, dynaveg,
   /* Area */
   coordinate_system, extreme_north, extreme_west, center_latitude,
   center_longitude, time_zone_meridian, number_of_rows,
@@ -176,14 +172,9 @@
   monextn, vf_adj, overstory_monlai, understory_monlai, overstory_monalb, understory_monalb, 
   /* terrain information */
   demfile = 0, maskfile,
-<<<<<<< HEAD
   soiltype_file = 0, soildepth_file, kslat_file, porosity_file,fc_file,
-  vegtype_file = 0, vegfc_file, veglai_file,
-=======
-  soiltype_file = 0, soildepth_file, kslat_file, porosity_file,
   vegtype_file = 0, vegfc_file, veglai_file, vegheight_file, 
   dynaveg_path, dynaveg_num, 
->>>>>>> 4d820865
   /* DHSVM channel keys */
   stream_network = 0, stream_map, stream_class, riparian_veg,
   road_network, road_map, road_class,
